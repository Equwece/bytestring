{-# LANGUAGE CPP #-}
{-# LANGUAGE MagicHash, UnboxedTuples,
            NamedFieldPuns, BangPatterns #-}
{-# OPTIONS_HADDOCK prune #-}
#if __GLASGOW_HASKELL__ >= 701
{-# LANGUAGE Trustworthy #-}
#endif

-- |
-- Module      : Data.ByteString
-- Copyright   : (c) The University of Glasgow 2001,
--               (c) David Roundy 2003-2005,
--               (c) Simon Marlow 2005,
--               (c) Bjorn Bringert 2006,
--               (c) Don Stewart 2005-2008,
--               (c) Duncan Coutts 2006-2013
-- License     : BSD-style
--
-- Maintainer  : dons00@gmail.com, duncan@community.haskell.org
-- Stability   : stable
-- Portability : portable
--
-- A time- and space-efficient implementation of byte vectors using
-- packed Word8 arrays, suitable for high performance use, both in terms
-- of large data quantities and high speed requirements. Byte vectors
-- are encoded as strict 'Word8' arrays of bytes, held in a 'ForeignPtr',
-- and can be passed between C and Haskell with little effort.
--
-- The recomended way to assemble ByteStrings from smaller parts
-- is to use the builder monoid from "Data.ByteString.Builder".
--
-- This module is intended to be imported @qualified@, to avoid name
-- clashes with "Prelude" functions.  eg.
--
-- > import qualified Data.ByteString as B
--
-- Original GHC implementation by Bryan O\'Sullivan.
-- Rewritten to use 'Data.Array.Unboxed.UArray' by Simon Marlow.
-- Rewritten to support slices and use 'ForeignPtr' by David Roundy.
-- Rewritten again and extended by Don Stewart and Duncan Coutts.
--

module Data.ByteString (

        -- * The @ByteString@ type
        ByteString,             -- abstract, instances: Eq, Ord, Show, Read, Data, Typeable, Monoid

        -- * Introducing and eliminating 'ByteString's
        empty,                  -- :: ByteString
        singleton,              -- :: Word8   -> ByteString
        pack,                   -- :: [Word8] -> ByteString
        unpack,                 -- :: ByteString -> [Word8]

        -- * Basic interface
        cons,                   -- :: Word8 -> ByteString -> ByteString
        snoc,                   -- :: ByteString -> Word8 -> ByteString
        append,                 -- :: ByteString -> ByteString -> ByteString
        head,                   -- :: ByteString -> Word8
        uncons,                 -- :: ByteString -> Maybe (Word8, ByteString)
        unsnoc,                 -- :: ByteString -> Maybe (ByteString, Word8)
        last,                   -- :: ByteString -> Word8
        tail,                   -- :: ByteString -> ByteString
        init,                   -- :: ByteString -> ByteString
        null,                   -- :: ByteString -> Bool
        length,                 -- :: ByteString -> Int

        -- * Transforming ByteStrings
        map,                    -- :: (Word8 -> Word8) -> ByteString -> ByteString
        reverse,                -- :: ByteString -> ByteString
        intersperse,            -- :: Word8 -> ByteString -> ByteString
        intercalate,            -- :: ByteString -> [ByteString] -> ByteString
        transpose,              -- :: [ByteString] -> [ByteString]

        -- * Reducing 'ByteString's (folds)
        foldl,                  -- :: (a -> Word8 -> a) -> a -> ByteString -> a
        foldl',                 -- :: (a -> Word8 -> a) -> a -> ByteString -> a
        foldl1,                 -- :: (Word8 -> Word8 -> Word8) -> ByteString -> Word8
        foldl1',                -- :: (Word8 -> Word8 -> Word8) -> ByteString -> Word8

        foldr,                  -- :: (Word8 -> a -> a) -> a -> ByteString -> a
        foldr',                 -- :: (Word8 -> a -> a) -> a -> ByteString -> a
        foldr1,                 -- :: (Word8 -> Word8 -> Word8) -> ByteString -> Word8
        foldr1',                -- :: (Word8 -> Word8 -> Word8) -> ByteString -> Word8

        -- ** Special folds
        concat,                 -- :: [ByteString] -> ByteString
        concatMap,              -- :: (Word8 -> ByteString) -> ByteString -> ByteString
        any,                    -- :: (Word8 -> Bool) -> ByteString -> Bool
        all,                    -- :: (Word8 -> Bool) -> ByteString -> Bool
        maximum,                -- :: ByteString -> Word8
        minimum,                -- :: ByteString -> Word8

        -- * Building ByteStrings
        -- ** Scans
        scanl,                  -- :: (Word8 -> Word8 -> Word8) -> Word8 -> ByteString -> ByteString
        scanl1,                 -- :: (Word8 -> Word8 -> Word8) -> ByteString -> ByteString
        scanr,                  -- :: (Word8 -> Word8 -> Word8) -> Word8 -> ByteString -> ByteString
        scanr1,                 -- :: (Word8 -> Word8 -> Word8) -> ByteString -> ByteString

        -- ** Accumulating maps
        mapAccumL,              -- :: (acc -> Word8 -> (acc, Word8)) -> acc -> ByteString -> (acc, ByteString)
        mapAccumR,              -- :: (acc -> Word8 -> (acc, Word8)) -> acc -> ByteString -> (acc, ByteString)

        -- ** Generating and unfolding ByteStrings
        replicate,              -- :: Int -> Word8 -> ByteString
        unfoldr,                -- :: (a -> Maybe (Word8, a)) -> a -> ByteString
        unfoldrN,               -- :: Int -> (a -> Maybe (Word8, a)) -> a -> (ByteString, Maybe a)

        -- * Substrings

        -- ** Breaking strings
        take,                   -- :: Int -> ByteString -> ByteString
        drop,                   -- :: Int -> ByteString -> ByteString
        splitAt,                -- :: Int -> ByteString -> (ByteString, ByteString)
        takeWhile,              -- :: (Word8 -> Bool) -> ByteString -> ByteString
        takeWhileEnd,           -- :: (Word8 -> Bool) -> ByteString -> ByteString
        dropWhile,              -- :: (Word8 -> Bool) -> ByteString -> ByteString
        dropWhileEnd,           -- :: (Word8 -> Bool) -> ByteString -> ByteString
        span,                   -- :: (Word8 -> Bool) -> ByteString -> (ByteString, ByteString)
        spanEnd,                -- :: (Word8 -> Bool) -> ByteString -> (ByteString, ByteString)
        break,                  -- :: (Word8 -> Bool) -> ByteString -> (ByteString, ByteString)
        breakEnd,               -- :: (Word8 -> Bool) -> ByteString -> (ByteString, ByteString)
        group,                  -- :: ByteString -> [ByteString]
        groupBy,                -- :: (Word8 -> Word8 -> Bool) -> ByteString -> [ByteString]
        inits,                  -- :: ByteString -> [ByteString]
        tails,                  -- :: ByteString -> [ByteString]
        stripPrefix,            -- :: ByteString -> ByteString -> Maybe ByteString
        stripSuffix,            -- :: ByteString -> ByteString -> Maybe ByteString

        -- ** Breaking into many substrings
        split,                  -- :: Word8 -> ByteString -> [ByteString]
        splitWith,              -- :: (Word8 -> Bool) -> ByteString -> [ByteString]

        -- * Predicates
        isPrefixOf,             -- :: ByteString -> ByteString -> Bool
        isSuffixOf,             -- :: ByteString -> ByteString -> Bool
        isInfixOf,              -- :: ByteString -> ByteString -> Bool

        -- ** Search for arbitrary substrings
        breakSubstring,         -- :: ByteString -> ByteString -> (ByteString,ByteString)
        findSubstring,          -- :: ByteString -> ByteString -> Maybe Int
        findSubstrings,         -- :: ByteString -> ByteString -> [Int]

        -- * Searching ByteStrings

        -- ** Searching by equality
        elem,                   -- :: Word8 -> ByteString -> Bool
        notElem,                -- :: Word8 -> ByteString -> Bool

        -- ** Searching with a predicate
        find,                   -- :: (Word8 -> Bool) -> ByteString -> Maybe Word8
        filter,                 -- :: (Word8 -> Bool) -> ByteString -> ByteString
        partition,              -- :: (Word8 -> Bool) -> ByteString -> (ByteString, ByteString)

        -- * Indexing ByteStrings
        index,                  -- :: ByteString -> Int -> Word8
        elemIndex,              -- :: Word8 -> ByteString -> Maybe Int
        elemIndices,            -- :: Word8 -> ByteString -> [Int]
        elemIndexEnd,           -- :: Word8 -> ByteString -> Maybe Int
        findIndex,              -- :: (Word8 -> Bool) -> ByteString -> Maybe Int
        findIndices,            -- :: (Word8 -> Bool) -> ByteString -> [Int]
        findIndexEnd,           -- :: (Word8 -> Bool) -> ByteString -> Maybe Int
        count,                  -- :: Word8 -> ByteString -> Int

        -- * Zipping and unzipping ByteStrings
        zip,                    -- :: ByteString -> ByteString -> [(Word8,Word8)]
        zipWith,                -- :: (Word8 -> Word8 -> c) -> ByteString -> ByteString -> [c]
        unzip,                  -- :: [(Word8,Word8)] -> (ByteString,ByteString)

        -- * Ordered ByteStrings
        sort,                   -- :: ByteString -> ByteString

        -- * Low level conversions
        -- ** Copying ByteStrings
        copy,                   -- :: ByteString -> ByteString

        -- ** Packing 'CString's and pointers
        packCString,            -- :: CString -> IO ByteString
        packCStringLen,         -- :: CStringLen -> IO ByteString

        -- ** Using ByteStrings as 'CString's
        useAsCString,           -- :: ByteString -> (CString    -> IO a) -> IO a
        useAsCStringLen,        -- :: ByteString -> (CStringLen -> IO a) -> IO a

        -- * I\/O with 'ByteString's

        -- ** Standard input and output
        getLine,                -- :: IO ByteString
        getContents,            -- :: IO ByteString
        putStr,                 -- :: ByteString -> IO ()
        putStrLn,               -- :: ByteString -> IO ()
        interact,               -- :: (ByteString -> ByteString) -> IO ()

        -- ** Files
        readFile,               -- :: FilePath -> IO ByteString
        writeFile,              -- :: FilePath -> ByteString -> IO ()
        appendFile,             -- :: FilePath -> ByteString -> IO ()

        -- ** I\/O with Handles
        hGetLine,               -- :: Handle -> IO ByteString
        hGetContents,           -- :: Handle -> IO ByteString
        hGet,                   -- :: Handle -> Int -> IO ByteString
        hGetSome,               -- :: Handle -> Int -> IO ByteString
        hGetNonBlocking,        -- :: Handle -> Int -> IO ByteString
        hPut,                   -- :: Handle -> ByteString -> IO ()
        hPutNonBlocking,        -- :: Handle -> ByteString -> IO ByteString
        hPutStr,                -- :: Handle -> ByteString -> IO ()
        hPutStrLn,              -- :: Handle -> ByteString -> IO ()

        breakByte

  ) where

import qualified Prelude as P
import Prelude hiding           (reverse,head,tail,last,init,null
                                ,length,map,lines,foldl,foldr,unlines
                                ,concat,any,take,drop,splitAt,takeWhile
                                ,dropWhile,span,break,elem,filter,maximum
                                ,minimum,all,concatMap,foldl1,foldr1
                                ,scanl,scanl1,scanr,scanr1
                                ,readFile,writeFile,appendFile,replicate
                                ,getContents,getLine,putStr,putStrLn,interact
                                ,zip,zipWith,unzip,notElem
#if !MIN_VERSION_base(4,6,0)
                                ,catch
#endif
                                )

#if MIN_VERSION_base(4,7,0)
import Data.Bits                (finiteBitSize, shiftL, (.|.), (.&.))
#else
import Data.Bits                (bitSize, shiftL, (.|.), (.&.))
#endif

import Data.ByteString.Internal
import Data.ByteString.Unsafe

import qualified Data.List as List

import Data.Word                (Word8)
import Data.Maybe               (isJust)

import Control.Exception        (IOException, catch, finally, assert, throwIO)
import Control.Monad            (when)

import Foreign.C.String         (CString, CStringLen)
import Foreign.C.Types          (CSize)
import Foreign.ForeignPtr       (ForeignPtr, withForeignPtr, touchForeignPtr)
#if MIN_VERSION_base(4,5,0)
import Foreign.ForeignPtr.Unsafe(unsafeForeignPtrToPtr)
#else
import Foreign.ForeignPtr       (unsafeForeignPtrToPtr)
#endif
import Foreign.Marshal.Alloc    (allocaBytes)
import Foreign.Marshal.Array    (allocaArray)
import Foreign.Ptr
import Foreign.Storable         (Storable(..))

-- hGetBuf and hPutBuf not available in yhc or nhc
import System.IO                (stdin,stdout,hClose,hFileSize
                                ,hGetBuf,hPutBuf,hGetBufNonBlocking
                                ,hPutBufNonBlocking,withBinaryFile
                                ,IOMode(..))
import System.IO.Error          (mkIOError, illegalOperationErrorType)

#if !(MIN_VERSION_base(4,8,0))
import Data.Monoid              (Monoid(..))
#endif

#if MIN_VERSION_base(4,3,0)
import System.IO                (hGetBufSome)
#else
import System.IO                (hWaitForInput, hIsEOF)
#endif

import Data.IORef
import GHC.IO.Handle.Internals
import GHC.IO.Handle.Types
import GHC.IO.Buffer
import GHC.IO.BufferedIO as Buffered
import GHC.IO                   (unsafePerformIO, unsafeDupablePerformIO)
import Data.Char                (ord)
import Foreign.Marshal.Utils    (copyBytes)

import GHC.Prim                 (Word#)
import GHC.Base                 (build)
import GHC.Word hiding (Word8)

#if !(MIN_VERSION_base(4,7,0))
finiteBitSize = bitSize
#endif

-- -----------------------------------------------------------------------------
-- Introducing and eliminating 'ByteString's

-- | /O(1)/ The empty 'ByteString'
empty :: ByteString
empty = BS nullForeignPtr 0

-- | /O(1)/ Convert a 'Word8' into a 'ByteString'
singleton :: Word8 -> ByteString
singleton c = unsafeCreate 1 $ \p -> poke p c
{-# INLINE [1] singleton #-}

-- Inline [1] for intercalate rule

--
-- XXX The use of unsafePerformIO in allocating functions (unsafeCreate) is critical!
--
-- Otherwise:
--
--  singleton 255 `compare` singleton 127
--
-- is compiled to:
--
--  case mallocByteString 2 of
--      ForeignPtr f internals ->
--           case writeWord8OffAddr# f 0 255 of _ ->
--           case writeWord8OffAddr# f 0 127 of _ ->
--           case eqAddr# f f of
--                  False -> case compare (GHC.Prim.plusAddr# f 0)
--                                        (GHC.Prim.plusAddr# f 0)
--
--

-- | /O(n)/ Convert a @['Word8']@ into a 'ByteString'.
--
-- For applications with large numbers of string literals, 'pack' can be a
-- bottleneck. In such cases, consider using 'unsafePackAddress' (GHC only).
pack :: [Word8] -> ByteString
pack = packBytes

-- | /O(n)/ Converts a 'ByteString' to a @['Word8']@.
unpack :: ByteString -> [Word8]
unpack bs = build (unpackFoldr bs)
{-# INLINE unpack #-}

--
-- Have unpack fuse with good list consumers
--
unpackFoldr :: ByteString -> (Word8 -> a -> a) -> a -> a
unpackFoldr bs k z = foldr k z bs
{-# INLINE [0] unpackFoldr #-}

{-# RULES
"ByteString unpack-list" [1]  forall bs .
    unpackFoldr bs (:) [] = unpackBytes bs
 #-}

-- ---------------------------------------------------------------------
-- Basic interface

-- | /O(1)/ Test whether a ByteString is empty.
null :: ByteString -> Bool
null (BS _ l) = assert (l >= 0) $ l <= 0
{-# INLINE null #-}

-- ---------------------------------------------------------------------
-- | /O(1)/ 'length' returns the length of a ByteString as an 'Int'.
length :: ByteString -> Int
length (BS _ l) = assert (l >= 0) l
{-# INLINE length #-}

------------------------------------------------------------------------

infixr 5 `cons` --same as list (:)
infixl 5 `snoc`

-- | /O(n)/ 'cons' is analogous to (:) for lists, but of different
-- complexity, as it requires making a copy.
cons :: Word8 -> ByteString -> ByteString
cons c (BS x l) = unsafeCreate (l+1) $ \p -> withForeignPtr x $ \f -> do
        poke p c
        memcpy (p `plusPtr` 1) f (fromIntegral l)
{-# INLINE cons #-}

-- | /O(n)/ Append a byte to the end of a 'ByteString'
snoc :: ByteString -> Word8 -> ByteString
snoc (BS x l) c = unsafeCreate (l+1) $ \p -> withForeignPtr x $ \f -> do
        memcpy p f (fromIntegral l)
        poke (p `plusPtr` l) c
{-# INLINE snoc #-}

-- todo fuse

-- | /O(1)/ Extract the first element of a ByteString, which must be non-empty.
-- An exception will be thrown in the case of an empty ByteString.
head :: ByteString -> Word8
head (BS x l)
    | l <= 0    = errorEmptyList "head"
    | otherwise = accursedUnutterablePerformIO $ withForeignPtr x $ \p -> peek p
{-# INLINE head #-}

-- | /O(1)/ Extract the elements after the head of a ByteString, which must be non-empty.
-- An exception will be thrown in the case of an empty ByteString.
tail :: ByteString -> ByteString
tail (BS p l)
    | l <= 0    = errorEmptyList "tail"
    | otherwise = BS (plusForeignPtr p 1) (l-1)
{-# INLINE tail #-}

-- | /O(1)/ Extract the head and tail of a ByteString, returning Nothing
-- if it is empty.
uncons :: ByteString -> Maybe (Word8, ByteString)
uncons (BS x l)
    | l <= 0    = Nothing
    | otherwise = Just (accursedUnutterablePerformIO $ withForeignPtr x
                                                     $ \p -> peek p,
                        BS (plusForeignPtr x 1) (l-1))
{-# INLINE uncons #-}

-- | /O(1)/ Extract the last element of a ByteString, which must be finite and non-empty.
-- An exception will be thrown in the case of an empty ByteString.
last :: ByteString -> Word8
last ps@(BS x l)
    | null ps   = errorEmptyList "last"
    | otherwise = accursedUnutterablePerformIO $
                    withForeignPtr x $ \p -> peekByteOff p (l-1)
{-# INLINE last #-}

-- | /O(1)/ Return all the elements of a 'ByteString' except the last one.
-- An exception will be thrown in the case of an empty ByteString.
init :: ByteString -> ByteString
init ps@(BS p l)
    | null ps   = errorEmptyList "init"
    | otherwise = BS p (l-1)
{-# INLINE init #-}

-- | /O(1)/ Extract the 'init' and 'last' of a ByteString, returning Nothing
-- if it is empty.
unsnoc :: ByteString -> Maybe (ByteString, Word8)
unsnoc (BS x l)
    | l <= 0    = Nothing
    | otherwise = Just (BS x (l-1),
                        accursedUnutterablePerformIO $
                          withForeignPtr x $ \p -> peekByteOff p (l-1))
{-# INLINE unsnoc #-}

-- | /O(n)/ Append two ByteStrings
append :: ByteString -> ByteString -> ByteString
append = mappend
{-# INLINE append #-}

-- ---------------------------------------------------------------------
-- Transformations

-- | /O(n)/ 'map' @f xs@ is the ByteString obtained by applying @f@ to each
-- element of @xs@.
map :: (Word8 -> Word8) -> ByteString -> ByteString
map f (BS fp len) = unsafeDupablePerformIO $ withForeignPtr fp $ \a ->
    create len $ map_ 0 a
  where
    map_ :: Int -> Ptr Word8 -> Ptr Word8 -> IO ()
    map_ !n !p1 !p2
       | n >= len = return ()
       | otherwise = do
            x <- peekByteOff p1 n
            pokeByteOff p2 n (f x)
            map_ (n+1) p1 p2
{-# INLINE map #-}

-- | /O(n)/ 'reverse' @xs@ efficiently returns the elements of @xs@ in reverse order.
reverse :: ByteString -> ByteString
reverse (BS x l) = unsafeCreate l $ \p -> withForeignPtr x $ \f ->
        c_reverse p f (fromIntegral l)

-- | /O(n)/ The 'intersperse' function takes a 'Word8' and a
-- 'ByteString' and \`intersperses\' that byte between the elements of
-- the 'ByteString'.  It is analogous to the intersperse function on
-- Lists.
intersperse :: Word8 -> ByteString -> ByteString
intersperse c ps@(BS x l)
    | length ps < 2  = ps
    | otherwise      = unsafeCreate (2*l-1) $ \p -> withForeignPtr x $ \f ->
        c_intersperse p f (fromIntegral l) c

-- | The 'transpose' function transposes the rows and columns of its
-- 'ByteString' argument.
transpose :: [ByteString] -> [ByteString]
transpose ps = P.map pack . List.transpose . P.map unpack $ ps

-- ---------------------------------------------------------------------
-- Reducing 'ByteString's

-- | 'foldl', applied to a binary operator, a starting value (typically
-- the left-identity of the operator), and a ByteString, reduces the
-- ByteString using the binary operator, from left to right.
--
foldl :: (a -> Word8 -> a) -> a -> ByteString -> a
foldl f z (BS fp len) =
      let p = unsafeForeignPtrToPtr fp
       in go (p `plusPtr` (len-1)) (p `plusPtr` (-1))
    where
      -- not tail recursive; traverses array right to left
      go !p !q | p == q    = z
               | otherwise = let !x = accursedUnutterablePerformIO $ do
                                        x' <- peek p
                                        touchForeignPtr fp
                                        return x'
                             in f (go (p `plusPtr` (-1)) q) x
{-# INLINE foldl #-}

-- | 'foldl'' is like 'foldl', but strict in the accumulator.
--
foldl' :: (a -> Word8 -> a) -> a -> ByteString -> a
foldl' f v (BS fp len) =
      accursedUnutterablePerformIO $ withForeignPtr fp $ \p ->
        go v p (p `plusPtr` len)
    where
      -- tail recursive; traverses array left to right
      go !z !p !q | p == q    = return z
                  | otherwise = do x <- peek p
                                   go (f z x) (p `plusPtr` 1) q
{-# INLINE foldl' #-}

-- | 'foldr', applied to a binary operator, a starting value
-- (typically the right-identity of the operator), and a ByteString,
-- reduces the ByteString using the binary operator, from right to left.
foldr :: (Word8 -> a -> a) -> a -> ByteString -> a
foldr k z (BS fp len) =
      let p = unsafeForeignPtrToPtr fp
       in go p (p `plusPtr` len)
    where
      -- not tail recursive; traverses array left to right
      go !p !q | p == q    = z
               | otherwise = let !x = accursedUnutterablePerformIO $ do
                                        x' <- peek p
                                        touchForeignPtr fp
                                        return x'
                              in k x (go (p `plusPtr` 1) q)
{-# INLINE foldr #-}

-- | 'foldr'' is like 'foldr', but strict in the accumulator.
foldr' :: (Word8 -> a -> a) -> a -> ByteString -> a
foldr' k v (BS fp len) =
      accursedUnutterablePerformIO $ withForeignPtr fp $ \p ->
        go v (p `plusPtr` (len-1)) (p `plusPtr` (-1))
    where
      -- tail recursive; traverses array right to left
      go !z !p !q | p == q    = return z
                  | otherwise = do x <- peek p
                                   go (k x z) (p `plusPtr` (-1)) q
{-# INLINE foldr' #-}

-- | 'foldl1' is a variant of 'foldl' that has no starting value
-- argument, and thus must be applied to non-empty 'ByteString's.
-- An exception will be thrown in the case of an empty ByteString.
foldl1 :: (Word8 -> Word8 -> Word8) -> ByteString -> Word8
foldl1 f ps
    | null ps   = errorEmptyList "foldl1"
    | otherwise = foldl f (unsafeHead ps) (unsafeTail ps)
{-# INLINE foldl1 #-}

-- | 'foldl1'' is like 'foldl1', but strict in the accumulator.
-- An exception will be thrown in the case of an empty ByteString.
foldl1' :: (Word8 -> Word8 -> Word8) -> ByteString -> Word8
foldl1' f ps
    | null ps   = errorEmptyList "foldl1'"
    | otherwise = foldl' f (unsafeHead ps) (unsafeTail ps)
{-# INLINE foldl1' #-}

-- | 'foldr1' is a variant of 'foldr' that has no starting value argument,
-- and thus must be applied to non-empty 'ByteString's
-- An exception will be thrown in the case of an empty ByteString.
foldr1 :: (Word8 -> Word8 -> Word8) -> ByteString -> Word8
foldr1 f ps
    | null ps        = errorEmptyList "foldr1"
    | otherwise      = foldr f (unsafeLast ps) (unsafeInit ps)
{-# INLINE foldr1 #-}

-- | 'foldr1'' is a variant of 'foldr1', but is strict in the
-- accumulator.
foldr1' :: (Word8 -> Word8 -> Word8) -> ByteString -> Word8
foldr1' f ps
    | null ps        = errorEmptyList "foldr1"
    | otherwise      = foldr' f (unsafeLast ps) (unsafeInit ps)
{-# INLINE foldr1' #-}

-- ---------------------------------------------------------------------
-- Special folds

-- | /O(n)/ Concatenate a list of ByteStrings.
concat :: [ByteString] -> ByteString
concat = mconcat

-- | Map a function over a 'ByteString' and concatenate the results
concatMap :: (Word8 -> ByteString) -> ByteString -> ByteString
concatMap f = concat . foldr ((:) . f) []

-- foldr (append . f) empty

-- | /O(n)/ Applied to a predicate and a ByteString, 'any' determines if
-- any element of the 'ByteString' satisfies the predicate.
any :: (Word8 -> Bool) -> ByteString -> Bool
any _ (BS _ 0) = False
any f (BS x l) = accursedUnutterablePerformIO $ withForeignPtr x $ \ptr ->
        go ptr (ptr `plusPtr` l)
    where
        go !p !q | p == q    = return False
                 | otherwise = do c <- peek p
                                  if f c then return True
                                         else go (p `plusPtr` 1) q
{-# INLINE any #-}

-- todo fuse

-- | /O(n)/ Applied to a predicate and a 'ByteString', 'all' determines
-- if all elements of the 'ByteString' satisfy the predicate.
all :: (Word8 -> Bool) -> ByteString -> Bool
all _ (BS _ 0) = True
all f (BS x l) = accursedUnutterablePerformIO $ withForeignPtr x $ \ptr ->
        go ptr (ptr `plusPtr` l)
    where
        go !p !q | p == q     = return True  -- end of list
                 | otherwise  = do c <- peek p
                                   if f c
                                      then go (p `plusPtr` 1) q
                                      else return False
{-# INLINE all #-}

------------------------------------------------------------------------

-- | /O(n)/ 'maximum' returns the maximum value from a 'ByteString'
-- This function will fuse.
-- An exception will be thrown in the case of an empty ByteString.
maximum :: ByteString -> Word8
maximum xs@(BS x l)
    | null xs   = errorEmptyList "maximum"
    | otherwise = accursedUnutterablePerformIO $ withForeignPtr x $ \p ->
                      c_maximum p (fromIntegral l)
{-# INLINE maximum #-}

-- | /O(n)/ 'minimum' returns the minimum value from a 'ByteString'
-- This function will fuse.
-- An exception will be thrown in the case of an empty ByteString.
minimum :: ByteString -> Word8
minimum xs@(BS x l)
    | null xs   = errorEmptyList "minimum"
    | otherwise = accursedUnutterablePerformIO $ withForeignPtr x $ \p ->
                      c_minimum p (fromIntegral l)
{-# INLINE minimum #-}

------------------------------------------------------------------------

-- | The 'mapAccumL' function behaves like a combination of 'map' and
-- 'foldl'; it applies a function to each element of a ByteString,
-- passing an accumulating parameter from left to right, and returning a
-- final value of this accumulator together with the new list.
mapAccumL :: (acc -> Word8 -> (acc, Word8)) -> acc -> ByteString -> (acc, ByteString)
mapAccumL f acc (BS fp len) = unsafeDupablePerformIO $ withForeignPtr fp $ \a -> do
    gp   <- mallocByteString len
    acc' <- withForeignPtr gp $ \p -> mapAccumL_ acc 0 a p
    return (acc', BS gp len)
  where
    mapAccumL_ !s !n !p1 !p2
       | n >= len = return s
       | otherwise = do
            x <- peekByteOff p1 n
            let (s', y) = f s x
            pokeByteOff p2 n y
            mapAccumL_ s' (n+1) p1 p2
{-# INLINE mapAccumL #-}

-- | The 'mapAccumR' function behaves like a combination of 'map' and
-- 'foldr'; it applies a function to each element of a ByteString,
-- passing an accumulating parameter from right to left, and returning a
-- final value of this accumulator together with the new ByteString.
mapAccumR :: (acc -> Word8 -> (acc, Word8)) -> acc -> ByteString -> (acc, ByteString)
mapAccumR f acc (BS fp len) = unsafeDupablePerformIO $ withForeignPtr fp $ \a -> do
    gp   <- mallocByteString len
    acc' <- withForeignPtr gp $ \p -> mapAccumR_ acc (len-1) a p
    return $! (acc', BS gp len)
  where
    mapAccumR_ !s !n !p !q
       | n <  0    = return s
       | otherwise = do
            x  <- peekByteOff p n
            let (s', y) = f s x
            pokeByteOff q n y
            mapAccumR_ s' (n-1) p q
{-# INLINE mapAccumR #-}

-- ---------------------------------------------------------------------
-- Building ByteStrings

-- | 'scanl' is similar to 'foldl', but returns a list of successive
-- reduced values from the left. This function will fuse.
--
-- > scanl f z [x1, x2, ...] == [z, z `f` x1, (z `f` x1) `f` x2, ...]
--
-- Note that
--
-- > last (scanl f z xs) == foldl f z xs.
--
scanl :: (Word8 -> Word8 -> Word8) -> Word8 -> ByteString -> ByteString

scanl f v (BS fp len) = unsafeDupablePerformIO $ withForeignPtr fp $ \a ->
    create (len+1) $ \q -> do
        poke q v
        scanl_ v 0 a (q `plusPtr` 1)
  where
    scanl_ !z !n !p !q
        | n >= len  = return ()
        | otherwise = do
            x <- peekByteOff p n
            let z' = f z x
            pokeByteOff q n z'
            scanl_ z' (n+1) p q
{-# INLINE scanl #-}

    -- n.b. haskell's List scan returns a list one bigger than the
    -- input, so we need to snoc here to get some extra space, however,
    -- it breaks map/up fusion (i.e. scanl . map no longer fuses)

-- | 'scanl1' is a variant of 'scanl' that has no starting value argument.
-- This function will fuse.
--
-- > scanl1 f [x1, x2, ...] == [x1, x1 `f` x2, ...]
scanl1 :: (Word8 -> Word8 -> Word8) -> ByteString -> ByteString
scanl1 f ps
    | null ps   = empty
    | otherwise = scanl f (unsafeHead ps) (unsafeTail ps)
{-# INLINE scanl1 #-}

-- | scanr is the right-to-left dual of scanl.
scanr :: (Word8 -> Word8 -> Word8) -> Word8 -> ByteString -> ByteString
scanr f v (BS fp len) = unsafeDupablePerformIO $ withForeignPtr fp $ \a ->
    create (len+1) $ \q -> do
        poke (q `plusPtr` len) v
        scanr_ v (len-1) a q
  where
    scanr_ !z !n !p !q
        | n <  0    = return ()
        | otherwise = do
            x <- peekByteOff p n
            let z' = f x z
            pokeByteOff q n z'
            scanr_ z' (n-1) p q
{-# INLINE scanr #-}

-- | 'scanr1' is a variant of 'scanr' that has no starting value argument.
scanr1 :: (Word8 -> Word8 -> Word8) -> ByteString -> ByteString
scanr1 f ps
    | null ps   = empty
    | otherwise = scanr f (unsafeLast ps) (unsafeInit ps)
{-# INLINE scanr1 #-}

-- ---------------------------------------------------------------------
-- Unfolds and replicates

-- | /O(n)/ 'replicate' @n x@ is a ByteString of length @n@ with @x@
-- the value of every element. The following holds:
--
-- > replicate w c = unfoldr w (\u -> Just (u,u)) c
--
-- This implemenation uses @memset(3)@
replicate :: Int -> Word8 -> ByteString
replicate w c
    | w <= 0    = empty
    | otherwise = unsafeCreate w $ \ptr ->
                      memset ptr c (fromIntegral w) >> return ()

-- | /O(n)/, where /n/ is the length of the result.  The 'unfoldr'
-- function is analogous to the List \'unfoldr\'.  'unfoldr' builds a
-- ByteString from a seed value.  The function takes the element and
-- returns 'Nothing' if it is done producing the ByteString or returns
-- 'Just' @(a,b)@, in which case, @a@ is the next byte in the string,
-- and @b@ is the seed value for further production.
--
-- Examples:
--
-- >    unfoldr (\x -> if x <= 5 then Just (x, x + 1) else Nothing) 0
-- > == pack [0, 1, 2, 3, 4, 5]
--
unfoldr :: (a -> Maybe (Word8, a)) -> a -> ByteString
unfoldr f = concat . unfoldChunk 32 64
  where unfoldChunk n n' x =
          case unfoldrN n f x of
            (s, Nothing) -> s : []
            (s, Just x') -> s : unfoldChunk n' (n+n') x'
{-# INLINE unfoldr #-}

-- | /O(n)/ Like 'unfoldr', 'unfoldrN' builds a ByteString from a seed
-- value.  However, the length of the result is limited by the first
-- argument to 'unfoldrN'.  This function is more efficient than 'unfoldr'
-- when the maximum length of the result is known.
--
-- The following equation relates 'unfoldrN' and 'unfoldr':
--
-- > fst (unfoldrN n f s) == take n (unfoldr f s)
--
unfoldrN :: Int -> (a -> Maybe (Word8, a)) -> a -> (ByteString, Maybe a)
unfoldrN i f x0
    | i < 0     = (empty, Just x0)
    | otherwise = unsafePerformIO $ createAndTrim' i $ \p -> go p x0 0
  where
    go !p !x !n
      | n == i    = return (0, n, Just x)
      | otherwise = case f x of
                      Nothing     -> return (0, n, Nothing)
                      Just (w,x') -> do poke p w
                                        go (p `plusPtr` 1) x' (n+1)
{-# INLINE unfoldrN #-}

-- ---------------------------------------------------------------------
-- Substrings

-- | /O(1)/ 'take' @n@, applied to a ByteString @xs@, returns the prefix
-- of @xs@ of length @n@, or @xs@ itself if @n > 'length' xs@.
take :: Int -> ByteString -> ByteString
take n ps@(BS x l)
    | n <= 0    = empty
    | n >= l    = ps
    | otherwise = BS x n
{-# INLINE take #-}

-- | /O(1)/ 'drop' @n xs@ returns the suffix of @xs@ after the first @n@
-- elements, or @[]@ if @n > 'length' xs@.
drop  :: Int -> ByteString -> ByteString
drop n ps@(BS x l)
    | n <= 0    = ps
    | n >= l    = empty
    | otherwise = BS (plusForeignPtr x n) (l-n)
{-# INLINE drop #-}

-- | /O(1)/ 'splitAt' @n xs@ is equivalent to @('take' n xs, 'drop' n xs)@.
splitAt :: Int -> ByteString -> (ByteString, ByteString)
splitAt n ps@(BS x l)
    | n <= 0    = (empty, ps)
    | n >= l    = (ps, empty)
    | otherwise = (BS x n, BS (plusForeignPtr x n) (l-n))
{-# INLINE splitAt #-}

-- | 'takeWhile', applied to a predicate @p@ and a ByteString @xs@,
-- returns the longest prefix (possibly empty) of @xs@ of elements that
-- satisfy @p@.
takeWhile :: (Word8 -> Bool) -> ByteString -> ByteString
takeWhile f ps = unsafeTake (findIndexOrEnd (not . f) ps) ps
{-# INLINE takeWhile #-}

-- | 'takeWhileEnd', applied to a predicate @p@ and a ByteString @xs@, returns
-- the longest suffix (possibly empty) of @xs@ of elements that satisfy @p@.
--
-- @since 0.10.12.0
takeWhileEnd :: (Word8 -> Bool) -> ByteString -> ByteString
takeWhileEnd f ps = unsafeDrop (findFromEndUntil (not . f) ps) ps
{-# INLINE takeWhileEnd #-}

-- | 'dropWhile' @p xs@ returns the suffix remaining after 'takeWhile' @p xs@.
dropWhile :: (Word8 -> Bool) -> ByteString -> ByteString
dropWhile f ps = unsafeDrop (findIndexOrEnd (not . f) ps) ps
{-# INLINE dropWhile #-}

-- | 'dropWhileEnd' @p xs@ returns the prefix remaining after 'takeWhileEnd' @p
-- xs@.
--
-- @since 0.10.12.0
dropWhileEnd :: (Word8 -> Bool) -> ByteString -> ByteString
dropWhileEnd f ps = unsafeTake (findFromEndUntil (not . f) ps) ps
{-# INLINE dropWhileEnd #-}

-- instead of findIndexOrEnd, we could use memchr here.

-- | 'break' @p@ is equivalent to @'span' ('not' . p)@.
--
-- Under GHC, a rewrite rule will transform break (==) into a
-- call to the specialised breakByte:
--
-- > break ((==) x) = breakByte x
-- > break (==x) = breakByte x
--
break :: (Word8 -> Bool) -> ByteString -> (ByteString, ByteString)
break p ps = case findIndexOrEnd p ps of n -> (unsafeTake n ps, unsafeDrop n ps)
{-# INLINE [1] break #-}

-- See bytestring #70
#if MIN_VERSION_base(4,9,0)
{-# RULES
"ByteString specialise break (x ==)" forall x.
    break (x `eqWord8`) = breakByte x
"ByteString specialise break (== x)" forall x.
    break (`eqWord8` x) = breakByte x
  #-}
#else
{-# RULES
"ByteString specialise break (x ==)" forall x.
    break (x ==) = breakByte x
"ByteString specialise break (== x)" forall x.
    break (== x) = breakByte x
  #-}
#endif

-- INTERNAL:

-- | 'breakByte' breaks its ByteString argument at the first occurence
-- of the specified byte. It is more efficient than 'break' as it is
-- implemented with @memchr(3)@. I.e.
--
-- > break (==99) "abcd" == breakByte 99 "abcd" -- fromEnum 'c' == 99
--
breakByte :: Word8 -> ByteString -> (ByteString, ByteString)
breakByte c p = case elemIndex c p of
    Nothing -> (p,empty)
    Just n  -> (unsafeTake n p, unsafeDrop n p)
{-# INLINE breakByte #-}
{-# DEPRECATED breakByte "It is an internal function and should never have been exported. Use 'break (== x)' instead. (There are rewrite rules that handle this special case of 'break'.)" #-}

-- | 'breakEnd' behaves like 'break' but from the end of the 'ByteString'
--
-- breakEnd p == spanEnd (not.p)
breakEnd :: (Word8 -> Bool) -> ByteString -> (ByteString, ByteString)
breakEnd  p ps = splitAt (findFromEndUntil p ps) ps

-- | 'span' @p xs@ breaks the ByteString into two segments. It is
-- equivalent to @('takeWhile' p xs, 'dropWhile' p xs)@
span :: (Word8 -> Bool) -> ByteString -> (ByteString, ByteString)
span p ps = break (not . p) ps
{-# INLINE [1] span #-}

-- | 'spanByte' breaks its ByteString argument at the first
-- occurence of a byte other than its argument. It is more efficient
-- than 'span (==)'
--
-- > span  (==99) "abcd" == spanByte 99 "abcd" -- fromEnum 'c' == 99
--
spanByte :: Word8 -> ByteString -> (ByteString, ByteString)
spanByte c ps@(BS x l) =
    accursedUnutterablePerformIO $
      withForeignPtr x $ \p ->
        go p 0
  where
    go !p !i | i >= l    = return (ps, empty)
             | otherwise = do c' <- peekByteOff p i
                              if c /= c'
                                  then return (unsafeTake i ps, unsafeDrop i ps)
                                  else go p (i+1)
{-# INLINE spanByte #-}

-- See bytestring #70
#if MIN_VERSION_base(4,9,0)
{-# RULES
"ByteString specialise span (x ==)" forall x.
    span (x `eqWord8`) = spanByte x
"ByteString specialise span (== x)" forall x.
    span (`eqWord8` x) = spanByte x
  #-}
#else
{-# RULES
"ByteString specialise span (x ==)" forall x.
    span (x ==) = spanByte x
"ByteString specialise span (== x)" forall x.
    span (== x) = spanByte x
  #-}
#endif

-- | 'spanEnd' behaves like 'span' but from the end of the 'ByteString'.
-- We have
--
-- > spanEnd (not.isSpace) "x y z" == ("x y ","z")
--
-- and
--
-- > spanEnd (not . isSpace) ps
-- >    ==
-- > let (x,y) = span (not.isSpace) (reverse ps) in (reverse y, reverse x)
--
spanEnd :: (Word8 -> Bool) -> ByteString -> (ByteString, ByteString)
spanEnd  p ps = splitAt (findFromEndUntil (not.p) ps) ps

-- | /O(n)/ Splits a 'ByteString' into components delimited by
-- separators, where the predicate returns True for a separator element.
-- The resulting components do not contain the separators.  Two adjacent
-- separators result in an empty component in the output.  eg.
--
-- > splitWith (==97) "aabbaca" == ["","","bb","c",""] -- fromEnum 'a' == 97
-- > splitWith (==97) []        == []
--
splitWith :: (Word8 -> Bool) -> ByteString -> [ByteString]
splitWith _pred (BS _  0) = []
splitWith pred_ (BS fp len) = splitWith0 pred# 0 len fp
  where pred# c# = pred_ (W8# c#)

        splitWith0 !pred' !off' !len' !fp' =
          accursedUnutterablePerformIO $
            withForeignPtr fp $ \p ->
              splitLoop pred' p 0 off' len' fp'

        splitLoop :: (Word# -> Bool)
                  -> Ptr Word8
                  -> Int -> Int -> Int
                  -> ForeignPtr Word8
                  -> IO [ByteString]

        splitLoop pred' p idx' off' len' fp'
            | idx' >= len'  = return [BS (plusForeignPtr fp' off') idx']
            | otherwise = do
                w <- peekElemOff p (off'+idx')
                if pred' (case w of W8# w# -> w#)
                   then return (BS (plusForeignPtr fp' off') idx' :
                              splitWith0 pred' (off'+idx'+1) (len'-idx'-1) fp')
                   else splitLoop pred' p (idx'+1) off' len' fp'
{-# INLINE splitWith #-}

-- | /O(n)/ Break a 'ByteString' into pieces separated by the byte
-- argument, consuming the delimiter. I.e.
--
-- > split 10  "a\nb\nd\ne" == ["a","b","d","e"]   -- fromEnum '\n' == 10
-- > split 97  "aXaXaXa"    == ["","X","X","X",""] -- fromEnum 'a' == 97
-- > split 120 "x"          == ["",""]             -- fromEnum 'x' == 120
--
-- and
--
-- > intercalate [c] . split c == id
-- > split == splitWith . (==)
--
-- As for all splitting functions in this library, this function does
-- not copy the substrings, it just constructs new 'ByteString's that
-- are slices of the original.
--
split :: Word8 -> ByteString -> [ByteString]
split _ (BS _ 0) = []
split w (BS x l) = loop 0
    where
        loop !n =
            let q = accursedUnutterablePerformIO $ withForeignPtr x $ \p ->
                      memchr (p `plusPtr` n)
                             w (fromIntegral (l-n))
            in if q == nullPtr
                then [BS (plusForeignPtr x n) (l-n)]
                else let i = accursedUnutterablePerformIO $ withForeignPtr x $ \p ->
                               return (q `minusPtr` p)
                      in BS (plusForeignPtr x n) (i-n) : loop (i+1)

{-# INLINE split #-}


-- | The 'group' function takes a ByteString and returns a list of
-- ByteStrings such that the concatenation of the result is equal to the
-- argument.  Moreover, each sublist in the result contains only equal
-- elements.  For example,
--
-- > group "Mississippi" = ["M","i","ss","i","ss","i","pp","i"]
--
-- It is a special case of 'groupBy', which allows the programmer to
-- supply their own equality test. It is about 40% faster than
-- /groupBy (==)/
group :: ByteString -> [ByteString]
group xs
    | null xs   = []
    | otherwise = ys : group zs
    where
        (ys, zs) = spanByte (unsafeHead xs) xs

-- | The 'groupBy' function is the non-overloaded version of 'group'.
groupBy :: (Word8 -> Word8 -> Bool) -> ByteString -> [ByteString]
groupBy k xs
    | null xs   = []
    | otherwise = unsafeTake n xs : groupBy k (unsafeDrop n xs)
    where
        n = 1 + findIndexOrEnd (not . k (unsafeHead xs)) (unsafeTail xs)

-- | /O(n)/ The 'intercalate' function takes a 'ByteString' and a list of
-- 'ByteString's and concatenates the list after interspersing the first
-- argument between each element of the list.
intercalate :: ByteString -> [ByteString] -> ByteString
intercalate s = concat . List.intersperse s
{-# INLINE [1] intercalate #-}

{-# RULES
"ByteString specialise intercalate c -> intercalateByte" forall c s1 s2 .
    intercalate (singleton c) [s1, s2] = intercalateWithByte c s1 s2
  #-}

-- | /O(n)/ intercalateWithByte. An efficient way to join to two ByteStrings
-- with a char. Around 4 times faster than the generalised join.
--
intercalateWithByte :: Word8 -> ByteString -> ByteString -> ByteString
intercalateWithByte c f@(BS ffp l) g@(BS fgp m) = unsafeCreate len $ \ptr ->
    withForeignPtr ffp $ \fp ->
    withForeignPtr fgp $ \gp -> do
        memcpy ptr fp (fromIntegral l)
        poke (ptr `plusPtr` l) c
        memcpy (ptr `plusPtr` (l + 1)) gp (fromIntegral m)
    where
      len = length f + length g + 1
{-# INLINE intercalateWithByte #-}

-- ---------------------------------------------------------------------
-- Indexing ByteStrings

-- | /O(1)/ 'ByteString' index (subscript) operator, starting from 0.
index :: ByteString -> Int -> Word8
index ps n
    | n < 0          = moduleError "index" ("negative index: " ++ show n)
    | n >= length ps = moduleError "index" ("index too large: " ++ show n
                                         ++ ", length = " ++ show (length ps))
    | otherwise      = ps `unsafeIndex` n
{-# INLINE index #-}

-- | /O(n)/ The 'elemIndex' function returns the index of the first
-- element in the given 'ByteString' which is equal to the query
-- element, or 'Nothing' if there is no such element.
-- This implementation uses memchr(3).
elemIndex :: Word8 -> ByteString -> Maybe Int
elemIndex c (BS x l) = accursedUnutterablePerformIO $ withForeignPtr x $ \p -> do
    q <- memchr p c (fromIntegral l)
    return $! if q == nullPtr then Nothing else Just $! q `minusPtr` p
{-# INLINE elemIndex #-}

-- | /O(n)/ The 'elemIndexEnd' function returns the last index of the
-- element in the given 'ByteString' which is equal to the query
-- element, or 'Nothing' if there is no such element. The following
-- holds:
--
-- > elemIndexEnd c xs ==
-- > (-) (length xs - 1) `fmap` elemIndex c (reverse xs)
--
elemIndexEnd :: Word8 -> ByteString -> Maybe Int
<<<<<<< HEAD
elemIndexEnd ch (BS x l) = accursedUnutterablePerformIO $ withForeignPtr x $ \p ->
    go p (l-1)
  where
    go !p !i | i < 0     = return Nothing
             | otherwise = do ch' <- peekByteOff p i
                              if ch == ch'
                                  then return $ Just i
                                  else go p (i-1)
=======
elemIndexEnd = findIndexEnd . (==)
>>>>>>> 8b983965
{-# INLINE elemIndexEnd #-}

-- | /O(n)/ The 'elemIndices' function extends 'elemIndex', by returning
-- the indices of all elements equal to the query element, in ascending order.
-- This implementation uses memchr(3).
elemIndices :: Word8 -> ByteString -> [Int]
elemIndices w (BS x l) = loop 0
    where
        loop !n = let q = accursedUnutterablePerformIO $ withForeignPtr x $ \p ->
                           memchr (p `plusPtr` n)
                                                w (fromIntegral (l - n))
                  in if q == nullPtr
                        then []
                        else let i = accursedUnutterablePerformIO $ withForeignPtr x $ \p ->
                                       return (q `minusPtr` p)
                             in i : loop (i+1)
{-# INLINE elemIndices #-}

-- | count returns the number of times its argument appears in the ByteString
--
-- > count = length . elemIndices
--
-- But more efficiently than using length on the intermediate list.
count :: Word8 -> ByteString -> Int
count w (BS x m) = accursedUnutterablePerformIO $ withForeignPtr x $ \p ->
    fmap fromIntegral $ c_count p (fromIntegral m) w
{-# INLINE count #-}

-- | /O(n)/ The 'findIndex' function takes a predicate and a 'ByteString' and
-- returns the index of the first element in the ByteString
-- satisfying the predicate.
findIndex :: (Word8 -> Bool) -> ByteString -> Maybe Int
findIndex k (BS x l) = accursedUnutterablePerformIO $ withForeignPtr x $ \f -> go f 0
  where
    go !ptr !n | n >= l    = return Nothing
               | otherwise = do w <- peek ptr
                                if k w
                                  then return (Just n)
                                  else go (ptr `plusPtr` 1) (n+1)
{-# INLINE findIndex #-}

-- | /O(n)/ The 'findIndexEnd' function takes a predicate and a 'ByteString' and
-- returns the index of the last element in the ByteString
-- satisfying the predicate.
--
-- @since 0.10.12.0
findIndexEnd :: (Word8 -> Bool) -> ByteString -> Maybe Int
findIndexEnd k (PS x s l) = accursedUnutterablePerformIO $ withForeignPtr x $ \ f -> go (f `plusPtr` s) (l-1)
  where
    go !ptr !n | n < 0     = return Nothing
               | otherwise = do w <- peekByteOff ptr n
                                if k w
                                  then return (Just n)
                                  else go ptr (n-1)
{-# INLINE findIndexEnd #-}

-- | /O(n)/ The 'findIndices' function extends 'findIndex', by returning the
-- indices of all elements satisfying the predicate, in ascending order.
findIndices :: (Word8 -> Bool) -> ByteString -> [Int]
findIndices p ps = loop 0 ps
   where
     loop !n !qs | null qs           = []
                 | p (unsafeHead qs) = n : loop (n+1) (unsafeTail qs)
                 | otherwise         =     loop (n+1) (unsafeTail qs)

-- ---------------------------------------------------------------------
-- Searching ByteStrings

-- | /O(n)/ 'elem' is the 'ByteString' membership predicate.
elem :: Word8 -> ByteString -> Bool
elem c ps = case elemIndex c ps of Nothing -> False ; _ -> True
{-# INLINE elem #-}

-- | /O(n)/ 'notElem' is the inverse of 'elem'
notElem :: Word8 -> ByteString -> Bool
notElem c ps = not (elem c ps)
{-# INLINE notElem #-}

-- | /O(n)/ 'filter', applied to a predicate and a ByteString,
-- returns a ByteString containing those characters that satisfy the
-- predicate.
filter :: (Word8 -> Bool) -> ByteString -> ByteString
filter k ps@(BS x l)
    | null ps   = ps
    | otherwise = unsafePerformIO $ createAndTrim l $ \p -> withForeignPtr x $ \f -> do
        t <- go f p (f `plusPtr` l)
        return $! t `minusPtr` p -- actual length
    where
        go !f !t !end | f == end  = return t
                      | otherwise = do
                          w <- peek f
                          if k w
                            then poke t w >> go (f `plusPtr` 1) (t `plusPtr` 1) end
                            else             go (f `plusPtr` 1) t               end
{-# INLINE filter #-}

{-
--
-- | /O(n)/ A first order equivalent of /filter . (==)/, for the common
-- case of filtering a single byte. It is more efficient to use
-- /filterByte/ in this case.
--
-- > filterByte == filter . (==)
--
-- filterByte is around 10x faster, and uses much less space, than its
-- filter equivalent
--
filterByte :: Word8 -> ByteString -> ByteString
filterByte w ps = replicate (count w ps) w
{-# INLINE filterByte #-}

{-# RULES
"ByteString specialise filter (== x)" forall x.
    filter ((==) x) = filterByte x
"ByteString specialise filter (== x)" forall x.
    filter (== x) = filterByte x
  #-}
-}

-- | /O(n)/ The 'find' function takes a predicate and a ByteString,
-- and returns the first element in matching the predicate, or 'Nothing'
-- if there is no such element.
--
-- > find f p = case findIndex f p of Just n -> Just (p ! n) ; _ -> Nothing
--
find :: (Word8 -> Bool) -> ByteString -> Maybe Word8
find f p = case findIndex f p of
                    Just n -> Just (p `unsafeIndex` n)
                    _      -> Nothing
{-# INLINE find #-}

-- | /O(n)/ The 'partition' function takes a predicate a ByteString and returns
-- the pair of ByteStrings with elements which do and do not satisfy the
-- predicate, respectively; i.e.,
--
-- > partition p bs == (filter p xs, filter (not . p) xs)
--
partition :: (Word8 -> Bool) -> ByteString -> (ByteString, ByteString)
partition f s = unsafeDupablePerformIO $
    do fp' <- mallocByteString len
       withForeignPtr fp' $ \p ->
           do let end = p `plusPtr` (len - 1)
              mid <- sep 0 p end
              rev mid end
              let i = mid `minusPtr` p
              return (BS fp' i,
                      BS (plusForeignPtr fp' i) (len - i))
  where
    len  = length s
    incr = (`plusPtr` 1)
    decr = (`plusPtr` (-1))

    sep !i !p1 !p2
       | i == len  = return p1
       | f w       = do poke p1 w
                        sep (i + 1) (incr p1) p2
       | otherwise = do poke p2 w
                        sep (i + 1) p1 (decr p2)
      where
        w = s `unsafeIndex` i

    rev !p1 !p2
      | p1 >= p2  = return ()
      | otherwise = do a <- peek p1
                       b <- peek p2
                       poke p1 b
                       poke p2 a
                       rev (incr p1) (decr p2)

-- --------------------------------------------------------------------
-- Sarching for substrings

-- |/O(n)/ The 'isPrefixOf' function takes two ByteStrings and returns 'True'
-- if the first is a prefix of the second.
isPrefixOf :: ByteString -> ByteString -> Bool
isPrefixOf (BS x1 l1) (BS x2 l2)
    | l1 == 0   = True
    | l2 < l1   = False
    | otherwise = accursedUnutterablePerformIO $ withForeignPtr x1 $ \p1 ->
        withForeignPtr x2 $ \p2 -> do
            i <- memcmp p1 p2 (fromIntegral l1)
            return $! i == 0

-- | /O(n)/ The 'stripPrefix' function takes two ByteStrings and returns 'Just'
-- the remainder of the second iff the first is its prefix, and otherwise
-- 'Nothing'.
--
-- @since 0.10.8.0
stripPrefix :: ByteString -> ByteString -> Maybe ByteString
stripPrefix bs1@(BS _ l1) bs2
   | bs1 `isPrefixOf` bs2 = Just (unsafeDrop l1 bs2)
   | otherwise = Nothing

-- | /O(n)/ The 'isSuffixOf' function takes two ByteStrings and returns 'True'
-- iff the first is a suffix of the second.
--
-- The following holds:
--
-- > isSuffixOf x y == reverse x `isPrefixOf` reverse y
--
-- However, the real implemenation uses memcmp to compare the end of the
-- string only, with no reverse required..
isSuffixOf :: ByteString -> ByteString -> Bool
isSuffixOf (BS x1 l1) (BS x2 l2)
    | l1 == 0   = True
    | l2 < l1   = False
    | otherwise = accursedUnutterablePerformIO $ withForeignPtr x1 $ \p1 ->
        withForeignPtr x2 $ \p2 -> do
            i <- memcmp p1 (p2 `plusPtr` (l2 - l1)) (fromIntegral l1)
            return $! i == 0

-- | /O(n)/ The 'stripSuffix' function takes two ByteStrings and returns 'Just'
-- the remainder of the second iff the first is its suffix, and otherwise
-- 'Nothing'.
stripSuffix :: ByteString -> ByteString -> Maybe ByteString
stripSuffix bs1@(BS _ l1) bs2@(BS _ l2)
   | bs1 `isSuffixOf` bs2 = Just (unsafeTake (l2 - l1) bs2)
   | otherwise = Nothing

-- | Check whether one string is a substring of another. @isInfixOf
-- p s@ is equivalent to @not (null (findSubstrings p s))@.
isInfixOf :: ByteString -> ByteString -> Bool
isInfixOf p s = isJust (findSubstring p s)

-- | Break a string on a substring, returning a pair of the part of the
-- string prior to the match, and the rest of the string.
--
-- The following relationships hold:
--
-- > break (== c) l == breakSubstring (singleton c) l
--
-- and:
--
-- > findSubstring s l ==
-- >    if null s then Just 0
-- >              else case breakSubstring s l of
-- >                       (x,y) | null y    -> Nothing
-- >                             | otherwise -> Just (length x)
--
-- For example, to tokenise a string, dropping delimiters:
--
-- > tokenise x y = h : if null t then [] else tokenise x (drop (length x) t)
-- >     where (h,t) = breakSubstring x y
--
-- To skip to the first occurence of a string:
--
-- > snd (breakSubstring x y)
--
-- To take the parts of a string before a delimiter:
--
-- > fst (breakSubstring x y)
--
-- Note that calling `breakSubstring x` does some preprocessing work, so
-- you should avoid unnecessarily duplicating breakSubstring calls with the same
-- pattern.
--
breakSubstring :: ByteString -- ^ String to search for
               -> ByteString -- ^ String to search in
               -> (ByteString,ByteString) -- ^ Head and tail of string broken at substring
breakSubstring pat =
  case lp of
    0 -> \src -> (empty,src)
    1 -> breakByte (unsafeHead pat)
    _ -> if lp * 8 <= finiteBitSize (0 :: Word)
             then shift
             else karpRabin
  where
    unsafeSplitAt i s = (unsafeTake i s, unsafeDrop i s)
    lp                = length pat
    karpRabin :: ByteString -> (ByteString, ByteString)
    karpRabin src
        | length src < lp = (src,empty)
        | otherwise = search (rollingHash $ unsafeTake lp src) lp
      where
        k           = 2891336453 :: Word32
        rollingHash = foldl' (\h b -> h * k + fromIntegral b) 0
        hp          = rollingHash pat
        m           = k ^ lp
        get = fromIntegral . unsafeIndex src
        search !hs !i
            | hp == hs && pat == unsafeTake lp b = u
            | length src <= i                    = (src,empty) -- not found
            | otherwise                          = search hs' (i + 1)
          where
            u@(_, b) = unsafeSplitAt (i - lp) src
            hs' = hs * k +
                  get i -
                  m * get (i - lp)
    {-# INLINE karpRabin #-}

    shift :: ByteString -> (ByteString, ByteString)
    shift !src
        | length src < lp = (src,empty)
        | otherwise       = search (intoWord $ unsafeTake lp src) lp
      where
        intoWord :: ByteString -> Word
        intoWord = foldl' (\w b -> (w `shiftL` 8) .|. fromIntegral b) 0
        wp   = intoWord pat
        mask = (1 `shiftL` (8 * lp)) - 1
        search !w !i
            | w == wp         = unsafeSplitAt (i - lp) src
            | length src <= i = (src, empty)
            | otherwise       = search w' (i + 1)
          where
            b  = fromIntegral (unsafeIndex src i)
            w' = mask .&. ((w `shiftL` 8) .|. b)
    {-# INLINE shift #-}

-- | Get the first index of a substring in another string,
--   or 'Nothing' if the string is not found.
--   @findSubstring p s@ is equivalent to @listToMaybe (findSubstrings p s)@.
findSubstring :: ByteString -- ^ String to search for.
              -> ByteString -- ^ String to seach in.
              -> Maybe Int
findSubstring pat src
    | null pat && null src = Just 0
    | null b = Nothing
    | otherwise = Just (length a)
  where (a, b) = breakSubstring pat src

{-# DEPRECATED findSubstring "findSubstring is deprecated in favour of breakSubstring." #-}

-- | Find the indices of all non-overlapping occurences of a substring in a
-- string.
--
-- Note, prior to @0.10.6.0@ this function returned the indices of all
-- possibly-overlapping matches.
findSubstrings :: ByteString -- ^ String to search for.
               -> ByteString -- ^ String to seach in.
               -> [Int]
findSubstrings pat src
    | null pat        = [0 .. ls]
    | otherwise       = search 0
  where
    lp = length pat
    ls = length src
    search !n
        | (n > ls - lp) || null b = []
        | otherwise = let k = n + length a
                      in  k : search (k + lp)
      where
        (a, b) = breakSubstring pat (unsafeDrop n src)

-- In
-- [0.10.6.0](<https://github.com/haskell/bytestring/commit/2160e091e215fecc9177d55a37cd50fc253ba86a?w=1>)
-- 'findSubstrings' was refactored to call an improved 'breakString'
-- implementation, but the refactored code no longer matches overlapping
-- strings.  The behaviour change appears to be inadvertent, but the function
-- had already been deprecated for more than seven years.  At this time
-- (@0.10.10.1@), the deprecation was twelve years in the past.
--
{-# DEPRECATED findSubstrings "findSubstrings is deprecated in favour of breakSubstring." #-}

-- ---------------------------------------------------------------------
-- Zipping

-- | /O(n)/ 'zip' takes two ByteStrings and returns a list of
-- corresponding pairs of bytes. If one input ByteString is short,
-- excess elements of the longer ByteString are discarded. This is
-- equivalent to a pair of 'unpack' operations.
zip :: ByteString -> ByteString -> [(Word8,Word8)]
zip ps qs
    | null ps || null qs = []
    | otherwise = (unsafeHead ps, unsafeHead qs) : zip (unsafeTail ps) (unsafeTail qs)

-- | 'zipWith' generalises 'zip' by zipping with the function given as
-- the first argument, instead of a tupling function.  For example,
-- @'zipWith' (+)@ is applied to two ByteStrings to produce the list of
-- corresponding sums.
zipWith :: (Word8 -> Word8 -> a) -> ByteString -> ByteString -> [a]
zipWith f ps qs
    | null ps || null qs = []
    | otherwise = f (unsafeHead ps) (unsafeHead qs) : zipWith f (unsafeTail ps) (unsafeTail qs)
{-# NOINLINE [1] zipWith #-}

--
-- | A specialised version of zipWith for the common case of a
-- simultaneous map over two bytestrings, to build a 3rd. Rewrite rules
-- are used to automatically covert zipWith into zipWith' when a pack is
-- performed on the result of zipWith.
--
zipWith' :: (Word8 -> Word8 -> Word8) -> ByteString -> ByteString -> ByteString
zipWith' f (BS fp l) (BS fq m) = unsafeDupablePerformIO $
    withForeignPtr fp $ \a ->
    withForeignPtr fq $ \b ->
    create len $ zipWith_ 0 a b
  where
    zipWith_ :: Int -> Ptr Word8 -> Ptr Word8 -> Ptr Word8 -> IO ()
    zipWith_ !n !p1 !p2 !r
       | n >= len = return ()
       | otherwise = do
            x <- peekByteOff p1 n
            y <- peekByteOff p2 n
            pokeByteOff r n (f x y)
            zipWith_ (n+1) p1 p2 r

    len = min l m
{-# INLINE zipWith' #-}

{-# RULES
"ByteString specialise zipWith" forall (f :: Word8 -> Word8 -> Word8) p q .
    zipWith f p q = unpack (zipWith' f p q)
  #-}

-- | /O(n)/ 'unzip' transforms a list of pairs of bytes into a pair of
-- ByteStrings. Note that this performs two 'pack' operations.
unzip :: [(Word8,Word8)] -> (ByteString,ByteString)
unzip ls = (pack (P.map fst ls), pack (P.map snd ls))
{-# INLINE unzip #-}

-- ---------------------------------------------------------------------
-- Special lists

-- | /O(n)/ Return all initial segments of the given 'ByteString', shortest first.
inits :: ByteString -> [ByteString]
inits (BS x l) = [BS x n | n <- [0..l]]

-- | /O(n)/ Return all final segments of the given 'ByteString', longest first.
tails :: ByteString -> [ByteString]
tails p | null p    = [empty]
        | otherwise = p : tails (unsafeTail p)

-- less efficent spacewise: tails (PS x s l) = [PS x (s+n) (l-n) | n <- [0..l]]

-- ---------------------------------------------------------------------
-- ** Ordered 'ByteString's

-- | /O(n)/ Sort a ByteString efficiently, using counting sort.
sort :: ByteString -> ByteString
sort (BS input l) = unsafeCreate l $ \p -> allocaArray 256 $ \arr -> do

    _ <- memset (castPtr arr) 0 (256 * fromIntegral (sizeOf (undefined :: CSize)))
    withForeignPtr input (\x -> countOccurrences arr x l)

    let go 256 !_   = return ()
        go i   !ptr = do n <- peekElemOff arr i
                         when (n /= 0) $ memset ptr (fromIntegral i) n >> return ()
                         go (i + 1) (ptr `plusPtr` fromIntegral n)
    go 0 p
  where
    -- | Count the number of occurrences of each byte.
    -- Used by 'sort'
    --
    countOccurrences :: Ptr CSize -> Ptr Word8 -> Int -> IO ()
    countOccurrences !counts !str !len = go 0
     where
        go !i | i == len    = return ()
              | otherwise = do k <- fromIntegral `fmap` peekElemOff str i
                               x <- peekElemOff counts k
                               pokeElemOff counts k (x + 1)
                               go (i + 1)


-- ---------------------------------------------------------------------
-- Low level constructors

-- | /O(n) construction/ Use a @ByteString@ with a function requiring a
-- null-terminated @CString@.  The @CString@ is a copy and will be freed
-- automatically; it must not be stored or used after the
-- subcomputation finishes.
useAsCString :: ByteString -> (CString -> IO a) -> IO a
useAsCString (BS fp l) action =
 allocaBytes (l+1) $ \buf ->
   withForeignPtr fp $ \p -> do
     memcpy buf p (fromIntegral l)
     pokeByteOff buf l (0::Word8)
     action (castPtr buf)

-- | /O(n) construction/ Use a @ByteString@ with a function requiring a @CStringLen@.
-- As for @useAsCString@ this function makes a copy of the original @ByteString@.
-- It must not be stored or used after the subcomputation finishes.
useAsCStringLen :: ByteString -> (CStringLen -> IO a) -> IO a
useAsCStringLen p@(BS _ l) f = useAsCString p $ \cstr -> f (cstr,l)

------------------------------------------------------------------------

-- | /O(n)./ Construct a new @ByteString@ from a @CString@. The
-- resulting @ByteString@ is an immutable copy of the original
-- @CString@, and is managed on the Haskell heap. The original
-- @CString@ must be null terminated.
packCString :: CString -> IO ByteString
packCString cstr = do
    len <- c_strlen cstr
    packCStringLen (cstr, fromIntegral len)

-- | /O(n)./ Construct a new @ByteString@ from a @CStringLen@. The
-- resulting @ByteString@ is an immutable copy of the original @CStringLen@.
-- The @ByteString@ is a normal Haskell value and will be managed on the
-- Haskell heap.
packCStringLen :: CStringLen -> IO ByteString
packCStringLen (cstr, len) | len >= 0 = create len $ \p ->
    memcpy p (castPtr cstr) (fromIntegral len)
packCStringLen (_, len) =
    moduleErrorIO "packCStringLen" ("negative length: " ++ show len)

------------------------------------------------------------------------

-- | /O(n)/ Make a copy of the 'ByteString' with its own storage.
-- This is mainly useful to allow the rest of the data pointed
-- to by the 'ByteString' to be garbage collected, for example
-- if a large string has been read in, and only a small part of it
-- is needed in the rest of the program.
--
copy :: ByteString -> ByteString
copy (BS x l) = unsafeCreate l $ \p -> withForeignPtr x $ \f ->
    memcpy p f (fromIntegral l)

-- ---------------------------------------------------------------------
-- Line IO

-- | Read a line from stdin.
getLine :: IO ByteString
getLine = hGetLine stdin

-- | Read a line from a handle

hGetLine :: Handle -> IO ByteString
hGetLine h =
  wantReadableHandle_ "Data.ByteString.hGetLine" h $
    \ h_@Handle__{haByteBuffer} -> do
      flushCharReadBuffer h_
      buf <- readIORef haByteBuffer
      if isEmptyBuffer buf
         then fill h_ buf 0 []
         else haveBuf h_ buf 0 []
 where

  fill h_@Handle__{haByteBuffer,haDevice} buf !len xss = do
    (r,buf') <- Buffered.fillReadBuffer haDevice buf
    if r == 0
       then do writeIORef haByteBuffer buf{ bufR=0, bufL=0 }
               if len > 0
                  then mkBigPS len xss
                  else ioe_EOF
       else haveBuf h_ buf' len xss

  haveBuf h_@Handle__{haByteBuffer}
          buf@Buffer{ bufRaw=raw, bufR=w, bufL=r }
          len xss =
    do
        off <- findEOL r w raw
        let new_len = len + off - r
        xs <- mkPS raw r off

      -- if eol == True, then off is the offset of the '\n'
      -- otherwise off == w and the buffer is now empty.
        if off /= w
            then do if w == off + 1
                            then writeIORef haByteBuffer buf{ bufL=0, bufR=0 }
                            else writeIORef haByteBuffer buf{ bufL = off + 1 }
                    mkBigPS new_len (xs:xss)
            else fill h_ buf{ bufL=0, bufR=0 } new_len (xs:xss)

  -- find the end-of-line character, if there is one
  findEOL r w raw
        | r == w = return w
        | otherwise =  do
            c <- readWord8Buf raw r
            if c == fromIntegral (ord '\n')
                then return r -- NB. not r+1: don't include the '\n'
                else findEOL (r+1) w raw

mkPS :: RawBuffer Word8 -> Int -> Int -> IO ByteString
mkPS buf start end =
 create len $ \p ->
   withRawBuffer buf $ \pbuf -> copyBytes p (pbuf `plusPtr` start) len
 where
   len = end - start

mkBigPS :: Int -> [ByteString] -> IO ByteString
mkBigPS _ [ps] = return ps
mkBigPS _ pss = return $! concat (P.reverse pss)

-- ---------------------------------------------------------------------
-- Block IO

-- | Outputs a 'ByteString' to the specified 'Handle'.
hPut :: Handle -> ByteString -> IO ()
hPut _ (BS _  0) = return ()
hPut h (BS ps l) = withForeignPtr ps $ \p-> hPutBuf h p l

-- | Similar to 'hPut' except that it will never block. Instead it returns
-- any tail that did not get written. This tail may be 'empty' in the case that
-- the whole string was written, or the whole original string if nothing was
-- written. Partial writes are also possible.
--
-- Note: on Windows and with Haskell implementation other than GHC, this
-- function does not work correctly; it behaves identically to 'hPut'.
--
hPutNonBlocking :: Handle -> ByteString -> IO ByteString
hPutNonBlocking h bs@(BS ps l) = do
  bytesWritten <- withForeignPtr ps $ \p-> hPutBufNonBlocking h p l
  return $! drop bytesWritten bs

-- | A synonym for @hPut@, for compatibility
hPutStr :: Handle -> ByteString -> IO ()
hPutStr = hPut

-- | Write a ByteString to a handle, appending a newline byte
hPutStrLn :: Handle -> ByteString -> IO ()
hPutStrLn h ps
    | length ps < 1024 = hPut h (ps `snoc` 0x0a)
    | otherwise        = hPut h ps >> hPut h (singleton (0x0a)) -- don't copy

-- | Write a ByteString to stdout
putStr :: ByteString -> IO ()
putStr = hPut stdout

-- | Write a ByteString to stdout, appending a newline byte
putStrLn :: ByteString -> IO ()
putStrLn = hPutStrLn stdout

{-# DEPRECATED hPutStrLn
    "Use Data.ByteString.Char8.hPutStrLn instead. (Functions that rely on ASCII encodings belong in Data.ByteString.Char8)"
  #-}
{-# DEPRECATED putStrLn
    "Use Data.ByteString.Char8.putStrLn instead. (Functions that rely on ASCII encodings belong in Data.ByteString.Char8)"
  #-}

------------------------------------------------------------------------
-- Low level IO

-- | Read a 'ByteString' directly from the specified 'Handle'.  This
-- is far more efficient than reading the characters into a 'String'
-- and then using 'pack'. First argument is the Handle to read from,
-- and the second is the number of bytes to read. It returns the bytes
-- read, up to n, or 'empty' if EOF has been reached.
--
-- 'hGet' is implemented in terms of 'hGetBuf'.
--
-- If the handle is a pipe or socket, and the writing end
-- is closed, 'hGet' will behave as if EOF was reached.
--
hGet :: Handle -> Int -> IO ByteString
hGet h i
    | i >  0    = createAndTrim i $ \p -> hGetBuf h p i
    | i == 0    = return empty
    | otherwise = illegalBufferSize h "hGet" i

-- | hGetNonBlocking is similar to 'hGet', except that it will never block
-- waiting for data to become available, instead it returns only whatever data
-- is available.  If there is no data available to be read, 'hGetNonBlocking'
-- returns 'empty'.
--
-- Note: on Windows and with Haskell implementation other than GHC, this
-- function does not work correctly; it behaves identically to 'hGet'.
--
hGetNonBlocking :: Handle -> Int -> IO ByteString
hGetNonBlocking h i
    | i >  0    = createAndTrim i $ \p -> hGetBufNonBlocking h p i
    | i == 0    = return empty
    | otherwise = illegalBufferSize h "hGetNonBlocking" i

-- | Like 'hGet', except that a shorter 'ByteString' may be returned
-- if there are not enough bytes immediately available to satisfy the
-- whole request.  'hGetSome' only blocks if there is no data
-- available, and EOF has not yet been reached.
--
hGetSome :: Handle -> Int -> IO ByteString
hGetSome hh i
#if MIN_VERSION_base(4,3,0)
    | i >  0    = createAndTrim i $ \p -> hGetBufSome hh p i
#else
    | i >  0    = let
                   loop = do
                     s <- hGetNonBlocking hh i
                     if not (null s)
                        then return s
                        else do eof <- hIsEOF hh
                                if eof then return s
                                       else hWaitForInput hh (-1) >> loop
                                         -- for this to work correctly, the
                                         -- Handle should be in binary mode
                                         -- (see GHC ticket #3808)
                  in loop
#endif
    | i == 0    = return empty
    | otherwise = illegalBufferSize hh "hGetSome" i

illegalBufferSize :: Handle -> String -> Int -> IO a
illegalBufferSize handle fn sz =
    ioError (mkIOError illegalOperationErrorType msg (Just handle) Nothing)
    --TODO: System.IO uses InvalidArgument here, but it's not exported :-(
    where
      msg = fn ++ ": illegal ByteString size " ++ showsPrec 9 sz []


-- | Read a handle's entire contents strictly into a 'ByteString'.
--
-- This function reads chunks at a time, increasing the chunk size on each
-- read. The final string is then reallocated to the appropriate size. For
-- files > half of available memory, this may lead to memory exhaustion.
-- Consider using 'readFile' in this case.
--
-- The Handle is closed once the contents have been read,
-- or if an exception is thrown.
--
hGetContents :: Handle -> IO ByteString
hGetContents hnd = do
    bs <- hGetContentsSizeHint hnd 1024 2048
            `finally` hClose hnd
    -- don't waste too much space for small files:
    if length bs < 900
      then return $! copy bs
      else return bs

hGetContentsSizeHint :: Handle
                     -> Int -- ^ first read size
                     -> Int -- ^ initial buffer size increment
                     -> IO ByteString
hGetContentsSizeHint hnd =
    readChunks []
  where
    readChunks chunks sz sz' = do
      fp        <- mallocByteString sz
      readcount <- withForeignPtr fp $ \buf -> hGetBuf hnd buf sz
      let chunk = BS fp readcount
      -- We rely on the hGetBuf behaviour (not hGetBufSome) where it reads up
      -- to the size we ask for, or EOF. So short reads indicate EOF.
      if readcount < sz && sz > 0
        then return $! concat (P.reverse (chunk : chunks))
        else readChunks (chunk : chunks) sz' ((sz+sz') `min` 32752)
             -- we grow the buffer sizes, but not too huge
             -- we concatenate in the end anyway

-- | getContents. Read stdin strictly. Equivalent to hGetContents stdin
-- The 'Handle' is closed after the contents have been read.
--
getContents :: IO ByteString
getContents = hGetContents stdin

-- | The interact function takes a function of type @ByteString -> ByteString@
-- as its argument. The entire input from the standard input device is passed
-- to this function as its argument, and the resulting string is output on the
-- standard output device.
--
interact :: (ByteString -> ByteString) -> IO ()
interact transformer = putStr . transformer =<< getContents

-- | Read an entire file strictly into a 'ByteString'.
--
readFile :: FilePath -> IO ByteString
readFile f =
    withBinaryFile f ReadMode $ \h -> do
      -- hFileSize fails if file is not regular file (like
      -- /dev/null). Catch exception and try reading anyway.
      filesz <- catch (hFileSize h) useZeroIfNotRegularFile
      let readsz = (fromIntegral filesz `max` 0) + 1
      hGetContentsSizeHint h readsz (readsz `max` 255)
      -- Our initial size is one bigger than the file size so that in the
      -- typical case we will read the whole file in one go and not have
      -- to allocate any more chunks. We'll still do the right thing if the
      -- file size is 0 or is changed before we do the read.
  where
    useZeroIfNotRegularFile :: IOException -> IO Integer
    useZeroIfNotRegularFile _ = return 0

modifyFile :: IOMode -> FilePath -> ByteString -> IO ()
modifyFile mode f txt = withBinaryFile f mode (`hPut` txt)

-- | Write a 'ByteString' to a file.
writeFile :: FilePath -> ByteString -> IO ()
writeFile = modifyFile WriteMode

-- | Append a 'ByteString' to a file.
appendFile :: FilePath -> ByteString -> IO ()
appendFile = modifyFile AppendMode

-- ---------------------------------------------------------------------
-- Internal utilities

-- | 'findIndexOrEnd' is a variant of findIndex, that returns the length
-- of the string if no element is found, rather than Nothing.
findIndexOrEnd :: (Word8 -> Bool) -> ByteString -> Int
findIndexOrEnd k (BS x l) =
    accursedUnutterablePerformIO $
      withForeignPtr x $ \f ->
        go f 0
  where
    go !ptr !n | n >= l    = return l
               | otherwise = do w <- peek ptr
                                if k w
                                  then return n
                                  else go (ptr `plusPtr` 1) (n+1)
{-# INLINE findIndexOrEnd #-}

-- Common up near identical calls to `error' to reduce the number
-- constant strings created when compiled:
errorEmptyList :: String -> a
errorEmptyList fun = moduleError fun "empty ByteString"
{-# NOINLINE errorEmptyList #-}

moduleError :: String -> String -> a
moduleError fun msg = error (moduleErrorMsg fun msg)
{-# NOINLINE moduleError #-}

moduleErrorIO :: String -> String -> IO a
moduleErrorIO fun msg = throwIO . userError $ moduleErrorMsg fun msg
{-# NOINLINE moduleErrorIO #-}

moduleErrorMsg :: String -> String -> String
moduleErrorMsg fun msg = "Data.ByteString." ++ fun ++ ':':' ':msg

-- Find from the end of the string using predicate
findFromEndUntil :: (Word8 -> Bool) -> ByteString -> Int
findFromEndUntil f ps@(BS x l)
  | null ps = 0
  | f (unsafeLast ps) = l
  | otherwise = findFromEndUntil f (BS x (l - 1))<|MERGE_RESOLUTION|>--- conflicted
+++ resolved
@@ -1116,18 +1116,7 @@
 -- > (-) (length xs - 1) `fmap` elemIndex c (reverse xs)
 --
 elemIndexEnd :: Word8 -> ByteString -> Maybe Int
-<<<<<<< HEAD
-elemIndexEnd ch (BS x l) = accursedUnutterablePerformIO $ withForeignPtr x $ \p ->
-    go p (l-1)
-  where
-    go !p !i | i < 0     = return Nothing
-             | otherwise = do ch' <- peekByteOff p i
-                              if ch == ch'
-                                  then return $ Just i
-                                  else go p (i-1)
-=======
 elemIndexEnd = findIndexEnd . (==)
->>>>>>> 8b983965
 {-# INLINE elemIndexEnd #-}
 
 -- | /O(n)/ The 'elemIndices' function extends 'elemIndex', by returning
