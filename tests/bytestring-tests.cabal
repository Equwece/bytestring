--- conflicted
+++ resolved
@@ -37,11 +37,7 @@
   hs-source-dirs:   . ..
   build-depends:    base, ghc-prim, deepseq, random, directory,
                     test-framework, test-framework-quickcheck2,
-<<<<<<< HEAD
-                    QuickCheck >= 2.3 && < 2.14
-=======
                     QuickCheck >= 2.10 && < 2.15
->>>>>>> 8b983965
   c-sources:        ../cbits/fpstring.c
   include-dirs:     ../include
   cpp-options:      -DHAVE_TEST_FRAMEWORK=1
